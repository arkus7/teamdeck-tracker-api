#![feature(unboxed_closures)]
mod telemetry;

use crate::telemetry::{get_logs_subscriber, init_logs_subscriber};

use actix_web::web::Data;
use actix_web::{HttpMessage, guard, web, App, HttpRequest, HttpResponse, HttpServer, Result};
use async_graphql::http::{playground_source, GraphQLPlaygroundConfig};
<<<<<<< HEAD
use async_graphql_actix_web::{GraphQLRequest, GraphQLResponse};
=======
use async_graphql_actix_web::{Request, Response};
use reqwest::header::AUTHORIZATION;
>>>>>>> 61181913
use serde::{Deserialize, Serialize};
use teamdeck_tracker_api::{auth::token::AccessToken, create_schema, ApiSchema};
use tracing_actix_web::TracingLogger;

<<<<<<< HEAD
async fn index(schema: web::Data<ApiSchema>, req: GraphQLRequest) -> GraphQLResponse {
    schema.execute(req.into_inner()).await.into()
=======
async fn index(schema: web::Data<ApiSchema>, req: Request, http_req: HttpRequest) -> Response {
    let mut query: async_graphql::Request = req.into_inner();

    let auth_token = dbg!(get_token(http_req));
    let access_token = dbg!(auth_token.map(|t| AccessToken::verify(&t).ok()).flatten());

    if let Some(token) = access_token {
        query = query.data(token);
    }

    schema.execute(query).await.into()
}

fn get_token(req: HttpRequest) -> Option<String> {
    let authorization_header = req.headers().get(AUTHORIZATION);
    if let Some(value) = authorization_header {
        let contents = value.to_str().unwrap_or("");
        let token = contents.split_whitespace().last().map(|t| t.to_string());
        token
    } else {
        None
    }
>>>>>>> 61181913
}

async fn index_playground() -> Result<HttpResponse> {
    Ok(HttpResponse::Ok()
        .content_type("text/html; charset=utf-8")
        .body(playground_source(
            GraphQLPlaygroundConfig::new("/").subscription_endpoint("/"),
        )))
}

#[derive(Debug, Serialize, Deserialize)]
struct GoogleSignInQuery {
    code: String,
}

async fn google_signin_redirect(query: web::Query<GoogleSignInQuery>) -> Result<HttpResponse> {
    // TODO: Add some HTML template for displaying the code in more user friendly way
    Ok(HttpResponse::Ok().body(serde_json::to_string(&query.0)?))
}

<<<<<<< HEAD
async fn google_signin() -> HttpResponse {
    let base_url = "https://accounts.google.com/o/oauth2/v2/auth";
    let client_id = std::env::var("GOOGLE_OAUTH2_CLIENT_ID").unwrap();
    let redirect_uri = "http://localhost:8000/google/redirect";
    let scope = "https://www.googleapis.com/auth/userinfo.email";
    let response_type = "code";
    let access_type = "online";

    let url = format!(
        "{}?client_id={}&redirect_uri={}&scope={}&response_type={}&access_type={}",
        base_url, client_id, redirect_uri, scope, response_type, access_type
    );

    let response = json!({ "url": url }).as_str().unwrap().to_owned();

    HttpResponse::Ok()
        .content_type("application/json")
        .body(response)
}

=======
>>>>>>> 61181913
#[actix_web::main]
async fn main() -> std::io::Result<()> {
    dotenv::dotenv().ok();

    let port = std::env::var("PORT").ok().unwrap_or_else(|| "8000".into());
    let logs_subscriber =
        get_logs_subscriber("TeamdeckTimerAPI".into(), "info".into(), std::io::stdout);
    init_logs_subscriber(logs_subscriber);

    // println!("Playground: http://localhost:8000");

    HttpServer::new(move || {
        App::new()
            .wrap(TracingLogger::default())
            .app_data(Data::new(create_schema()))
            .service(web::resource("/").guard(guard::Post()).to(index))
            .service(web::resource("/").guard(guard::Get()).to(index_playground))
            .service(
<<<<<<< HEAD
                web::resource("/google")
                    .guard(guard::Get())
                    .to(google_signin),
            )
            .service(
=======
>>>>>>> 61181913
                web::resource("/google/redirect")
                    .guard(guard::Get())
                    .to(google_signin_redirect),
            )
    })
    .bind(format!("0.0.0.0:{}", port))?
    .run()
    .await
}<|MERGE_RESOLUTION|>--- conflicted
+++ resolved
@@ -6,21 +6,13 @@
 use actix_web::web::Data;
 use actix_web::{HttpMessage, guard, web, App, HttpRequest, HttpResponse, HttpServer, Result};
 use async_graphql::http::{playground_source, GraphQLPlaygroundConfig};
-<<<<<<< HEAD
 use async_graphql_actix_web::{GraphQLRequest, GraphQLResponse};
-=======
-use async_graphql_actix_web::{Request, Response};
 use reqwest::header::AUTHORIZATION;
->>>>>>> 61181913
 use serde::{Deserialize, Serialize};
 use teamdeck_tracker_api::{auth::token::AccessToken, create_schema, ApiSchema};
 use tracing_actix_web::TracingLogger;
 
-<<<<<<< HEAD
-async fn index(schema: web::Data<ApiSchema>, req: GraphQLRequest) -> GraphQLResponse {
-    schema.execute(req.into_inner()).await.into()
-=======
-async fn index(schema: web::Data<ApiSchema>, req: Request, http_req: HttpRequest) -> Response {
+async fn index(schema: web::Data<ApiSchema>, req: GraphQLRequest, http_req: HttpRequest) -> GraphQLResponse {
     let mut query: async_graphql::Request = req.into_inner();
 
     let auth_token = dbg!(get_token(http_req));
@@ -42,7 +34,6 @@
     } else {
         None
     }
->>>>>>> 61181913
 }
 
 async fn index_playground() -> Result<HttpResponse> {
@@ -63,29 +54,6 @@
     Ok(HttpResponse::Ok().body(serde_json::to_string(&query.0)?))
 }
 
-<<<<<<< HEAD
-async fn google_signin() -> HttpResponse {
-    let base_url = "https://accounts.google.com/o/oauth2/v2/auth";
-    let client_id = std::env::var("GOOGLE_OAUTH2_CLIENT_ID").unwrap();
-    let redirect_uri = "http://localhost:8000/google/redirect";
-    let scope = "https://www.googleapis.com/auth/userinfo.email";
-    let response_type = "code";
-    let access_type = "online";
-
-    let url = format!(
-        "{}?client_id={}&redirect_uri={}&scope={}&response_type={}&access_type={}",
-        base_url, client_id, redirect_uri, scope, response_type, access_type
-    );
-
-    let response = json!({ "url": url }).as_str().unwrap().to_owned();
-
-    HttpResponse::Ok()
-        .content_type("application/json")
-        .body(response)
-}
-
-=======
->>>>>>> 61181913
 #[actix_web::main]
 async fn main() -> std::io::Result<()> {
     dotenv::dotenv().ok();
@@ -104,14 +72,6 @@
             .service(web::resource("/").guard(guard::Post()).to(index))
             .service(web::resource("/").guard(guard::Get()).to(index_playground))
             .service(
-<<<<<<< HEAD
-                web::resource("/google")
-                    .guard(guard::Get())
-                    .to(google_signin),
-            )
-            .service(
-=======
->>>>>>> 61181913
                 web::resource("/google/redirect")
                     .guard(guard::Get())
                     .to(google_signin_redirect),
